--- conflicted
+++ resolved
@@ -23,14 +23,8 @@
       - name: Install Dependencies
         run:  ./configure --dev
 
-<<<<<<< HEAD
-      - name: Check Sphinx Documentation build minimally
-        working-directory: ./docs
-        run: python3 -m sphinx -E -W source build
-=======
       - name: Check documentation and HTML for errors and dead links
         run: make docs-check
->>>>>>> c1002c2e
 
       - name: Check documentation for style errors
         run: make doc8
