# Python compiled files
*.py[cod]

# virtualenv and other misc bits
/src/*.egg-info
*.egg-info
/dist
/build
/bin
/lib
/scripts
/Scripts
/Lib
/pip-selfcheck.json
/tmp
/venv
.Python
/include
/Include
/local
*/local/*
/local/
/share/
/tcl/
/.eggs/

# Installer logs
pip-log.txt

# Unit test / coverage reports
.cache
.coverage
.coverage.*
nosetests.xml
htmlcov

# Translations
*.mo

# IDEs
.project
.pydevproject
.idea
org.eclipse.core.resources.prefs
.vscode
.vs

# Sphinx
docs/_build
docs/bin
docs/build
docs/include
docs/Lib
doc/pyvenv.cfg
pyvenv.cfg

# Various junk and temp files
.DS_Store
*~
.*.sw[po]
.build
.ve
*.bak
/.cache/

# pyenv
/.python-version
/man/
/.pytest_cache/
lib64
tcl

# Ignore Jupyter Notebook related temp files
.ipynb_checkpoints/
<<<<<<< HEAD
/.tox/
=======
/.ruff_cache/
.env
>>>>>>> c1002c2e
<|MERGE_RESOLUTION|>--- conflicted
+++ resolved
@@ -72,9 +72,6 @@
 
 # Ignore Jupyter Notebook related temp files
 .ipynb_checkpoints/
-<<<<<<< HEAD
 /.tox/
-=======
 /.ruff_cache/
-.env
->>>>>>> c1002c2e
+.env