The following organizations or individuals have contributed to this code:

<<<<<<< HEAD
- Ayan Sinha Mahapatra @AyanSinhaMahapatra
- Carmen Bianca Bakker @carmenbianca
- Chin-Yeung Li @chinyeungli
- Dennis Clark @DennisClark
- John Horan @johnmhoran
- Jono Yang @JonoYang
- Max Mehl @mxmehl
- nexB Inc. @nexB
- Peter Kolbus @pkolbus
- Philippe Ombredanne @pombredanne
- Sebastian Schuberth @sschuberth
- Steven Esser @majurg
- Thomas Druez @tdruez
=======
-
>>>>>>> c1002c2e
<|MERGE_RESOLUTION|>--- conflicted
+++ resolved
@@ -1,6 +1,5 @@
 The following organizations or individuals have contributed to this code:
 
-<<<<<<< HEAD
 - Ayan Sinha Mahapatra @AyanSinhaMahapatra
 - Carmen Bianca Bakker @carmenbianca
 - Chin-Yeung Li @chinyeungli
@@ -9,11 +8,10 @@
 - Jono Yang @JonoYang
 - Max Mehl @mxmehl
 - nexB Inc. @nexB
+- Pablo Castellazzi @pcastellazzi
 - Peter Kolbus @pkolbus
 - Philippe Ombredanne @pombredanne
 - Sebastian Schuberth @sschuberth
 - Steven Esser @majurg
 - Thomas Druez @tdruez
-=======
--
->>>>>>> c1002c2e
+- Uwe L. Korn @xhochy