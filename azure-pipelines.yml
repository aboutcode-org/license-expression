--- conflicted
+++ resolved
@@ -5,28 +5,19 @@
 ################################################################################
 
 jobs:
-<<<<<<< HEAD
-  - template: etc/ci/azure-posix.yml
-    parameters:
-      job_name: ubuntu20_cpython
-      image_name: ubuntu-20.04
-      python_versions: ["3.8", "3.9", "3.10", "3.11", "3.12"]
-      test_suites:
-        all: venv/bin/pytest -n 2 -vvs
-
   - template: etc/ci/azure-posix.yml
     parameters:
       job_name: ubuntu22_cpython
       image_name: ubuntu-22.04
-      python_versions: ["3.8", "3.9", "3.10", "3.11", "3.12"]
+      python_versions: ["3.9", "3.10", "3.11", "3.12", "3.13"]
       test_suites:
         all: venv/bin/pytest -n 2 -vvs
-
+  
   - template: etc/ci/azure-posix.yml
     parameters:
-      job_name: macos12_cpython
-      image_name: macOS-12
-      python_versions: ["3.8", "3.9", "3.10", "3.11", "3.12"]
+      job_name: ubuntu24_cpython
+      image_name: ubuntu-24.04
+      python_versions: ["3.9", "3.10", "3.11", "3.12", "3.13"]
       test_suites:
         all: venv/bin/pytest -n 2 -vvs
 
@@ -34,7 +25,15 @@
     parameters:
       job_name: macos13_cpython
       image_name: macOS-13
-      python_versions: ["3.8", "3.9", "3.10", "3.11", "3.12"]
+      python_versions: ["3.9", "3.10", "3.11", "3.12", "3.13"]
+      test_suites:
+        all: venv/bin/pytest -n 2 -vvs
+
+  - template: etc/ci/azure-posix.yml
+    parameters:
+      job_name: macos14_cpython
+      image_name: macOS-14
+      python_versions: ["3.9", "3.10", "3.11", "3.12", "3.13"]
       test_suites:
         all: venv/bin/pytest -n 2 -vvs
 
@@ -42,7 +41,7 @@
     parameters:
       job_name: win2019_cpython
       image_name: windows-2019
-      python_versions: ["3.8", "3.9", "3.10", "3.11", "3.12"]
+      python_versions: ["3.9", "3.10", "3.11", "3.12", "3.13"]
       test_suites:
         all: venv\Scripts\pytest -n 2 -vvs
 
@@ -50,72 +49,6 @@
     parameters:
       job_name: win2022_cpython
       image_name: windows-2022
-      python_versions: ["3.8", "3.9", "3.10", "3.11", "3.12"]
+      python_versions: ["3.9", "3.10", "3.11", "3.12", "3.13"]
       test_suites:
-        all: venv\Scripts\pytest -n 2 -vvs
-=======
-
-    - template: etc/ci/azure-posix.yml
-      parameters:
-          job_name: ubuntu20_cpython
-          image_name: ubuntu-20.04
-          python_versions: ['3.8', '3.9', '3.10', '3.11', '3.12']
-          test_suites:
-              all: venv/bin/pytest -n 2 -vvs
-
-    - template: etc/ci/azure-posix.yml
-      parameters:
-          job_name: ubuntu22_cpython
-          image_name: ubuntu-22.04
-          python_versions: ['3.8', '3.9', '3.10', '3.11', '3.12']
-          test_suites:
-              all: venv/bin/pytest -n 2 -vvs
-
-    - template: etc/ci/azure-posix.yml
-      parameters:
-          job_name: macos12_cpython
-          image_name: macOS-12
-          python_versions: ['3.8', '3.9', '3.10', '3.11', '3.12']
-          test_suites:
-              all: venv/bin/pytest -n 2 -vvs
-
-    - template: etc/ci/azure-posix.yml
-      parameters:
-          job_name: macos13_cpython
-          image_name: macOS-13
-          python_versions: ['3.8', '3.9', '3.10', '3.11', '3.12']
-          test_suites:
-              all: venv/bin/pytest -n 2 -vvs
-
-    - template: etc/ci/azure-posix.yml
-      parameters:
-          job_name: macos14_cpython_arm64
-          image_name: macOS-14
-          python_versions: ['3.8', '3.9', '3.10', '3.11', '3.12']
-          test_suites:
-              all: venv/bin/pytest -n 2 -vvs
-
-    - template: etc/ci/azure-posix.yml
-      parameters:
-          job_name: macos14_cpython
-          image_name: macOS-14-large
-          python_versions: ['3.8', '3.8', '3.9', '3.10', '3.12']
-          test_suites:
-              all: venv/bin/pytest -n 2 -vvs
-
-    - template: etc/ci/azure-win.yml
-      parameters:
-          job_name: win2019_cpython
-          image_name: windows-2019
-          python_versions: ['3.8', '3.9', '3.10', '3.11', '3.12']
-          test_suites:
-              all: venv\Scripts\pytest -n 2 -vvs
-
-    - template: etc/ci/azure-win.yml
-      parameters:
-          job_name: win2022_cpython
-          image_name: windows-2022
-          python_versions: ['3.8', '3.9', '3.10', '3.11', '3.12']
-          test_suites:
-              all: venv\Scripts\pytest -n 2 -vvs
->>>>>>> 9c57f340
+        all: venv\Scripts\pytest -n 2 -vvs