# Configuration file for the Sphinx documentation builder.
#
# This file only contains a selection of the most common options. For a full
# list see the documentation:
# https://www.sphinx-doc.org/en/master/usage/configuration.html

# -- Path setup --------------------------------------------------------------

# If extensions (or modules to document with autodoc) are in another directory,
# add these directories to sys.path here.

import pathlib
import sys

srcdir = pathlib.Path(__file__).resolve().parents[2].joinpath('src')
sys.path.insert(0, srcdir.as_posix())

# -- Project information -----------------------------------------------------

project = "nexb-skeleton"
copyright = "nexB Inc. and others."
author = "AboutCode.org authors and contributors"


# -- General configuration ---------------------------------------------------

# Add any Sphinx extension module names here, as strings. They can be
# extensions coming with Sphinx (named 'sphinx.ext.*') or your custom
# ones.
extensions = [
    "sphinx.ext.autodoc",
    "sphinx.ext.intersphinx",
<<<<<<< HEAD
    "sphinxcontrib.apidoc",
]

# FIXME: including AND, NOT and OR will result in endless recursion
autodoc_default_options = {
    'exclude-members': 'AND, NOT, OR',
}
=======
    "sphinx_reredirects",
    'sphinx_rtd_theme',
    "sphinx_rtd_dark_mode",
    "sphinx.ext.extlinks",
    "sphinx_copybutton",
]


# Redirects for olds pages
# See https://documatt.gitlab.io/sphinx-reredirects/usage.html
redirects = {}

# This points to aboutcode.readthedocs.io
# In case of "undefined label" ERRORS check docs on intersphinx to troubleshoot
# Link was created at commit - https://github.com/nexB/aboutcode/commit/faea9fcf3248f8f198844fe34d43833224ac4a83
>>>>>>> af7e542a

# Setting for sphinxcontrib.apidoc to automatically create API documentation.
apidoc_module_dir = srcdir.joinpath('license_expression').as_posix()

# Reference to other Sphinx documentations
intersphinx_mapping = {
    "python": ("https://docs.python.org/3", None),
    "boolean.py": ("https://booleanpy.readthedocs.io/en/latest/", None),
}

# Add any paths that contain templates here, relative to this directory.
templates_path = ["_templates"]

# List of patterns, relative to source directory, that match files and
# directories to ignore when looking for source files.
# This pattern also affects html_static_path and html_extra_path.
exclude_patterns = []


# -- Options for HTML output -------------------------------------------------

# The theme to use for HTML and HTML Help pages.  See the documentation for
# a list of builtin themes.
#
html_theme = "sphinx_rtd_theme"

# Add any paths that contain custom static files (such as style sheets) here,
# relative to this directory. They are copied after the builtin static files,
# so a file named "default.css" will overwrite the builtin "default.css".
html_static_path = ["_static"]

master_doc = "index"

html_context = {
    "display_github": True,
    "github_user": "nexB",
    "github_repo": "nexb-skeleton",
    "github_version": "develop",  # branch
    "conf_py_path": "/docs/source/",  # path in the checkout to the docs root
}

html_css_files = ["_static/theme_overrides.css"]


# If true, "Created using Sphinx" is shown in the HTML footer. Default is True.
html_show_sphinx = True

# Define CSS and HTML abbreviations used in .rst files.  These are examples.
# .. role:: is used to refer to styles defined in _static/theme_overrides.css and is used like this: :red:`text`
rst_prolog = """
.. |psf| replace:: Python Software Foundation

.. # define a hard line break for HTML
.. |br| raw:: html

   <br />

.. role:: red

.. role:: img-title

.. role:: img-title-para

"""

# -- Options for LaTeX output -------------------------------------------------

latex_elements = {
    'classoptions': ',openany,oneside'
}<|MERGE_RESOLUTION|>--- conflicted
+++ resolved
@@ -30,21 +30,18 @@
 extensions = [
     "sphinx.ext.autodoc",
     "sphinx.ext.intersphinx",
-<<<<<<< HEAD
     "sphinxcontrib.apidoc",
+    "sphinx_reredirects",
+    'sphinx_rtd_theme',
+    "sphinx_rtd_dark_mode",
+    "sphinx.ext.extlinks",
+    "sphinx_copybutton",
 ]
 
 # FIXME: including AND, NOT and OR will result in endless recursion
 autodoc_default_options = {
     'exclude-members': 'AND, NOT, OR',
 }
-=======
-    "sphinx_reredirects",
-    'sphinx_rtd_theme',
-    "sphinx_rtd_dark_mode",
-    "sphinx.ext.extlinks",
-    "sphinx_copybutton",
-]
 
 
 # Redirects for olds pages
@@ -54,7 +51,11 @@
 # This points to aboutcode.readthedocs.io
 # In case of "undefined label" ERRORS check docs on intersphinx to troubleshoot
 # Link was created at commit - https://github.com/nexB/aboutcode/commit/faea9fcf3248f8f198844fe34d43833224ac4a83
->>>>>>> af7e542a
+
+intersphinx_mapping = {
+    "aboutcode": ("https://aboutcode.readthedocs.io/en/latest/", None),
+    "scancode-workbench": ("https://scancode-workbench.readthedocs.io/en/develop/", None),
+}
 
 # Setting for sphinxcontrib.apidoc to automatically create API documentation.
 apidoc_module_dir = srcdir.joinpath('license_expression').as_posix()
