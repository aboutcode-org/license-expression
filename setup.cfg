[metadata]
name = license-expression
version = 30.4.1
license = Apache-2.0

# description must be on ONE line https://github.com/pypa/setuptools/issues/1390
description = license-expression is a comprehensive utility library to parse, compare, simplify and normalize license expressions (such as SPDX license expressions) using boolean logic.
long_description = file:README.rst
long_description_content_type = text/x-rst
url = https://github.com/aboutcode-org/license-expression

author = nexB. Inc. and others
author_email = info@aboutcode.org

classifiers =
    Development Status :: 5 - Production/Stable
    Intended Audience :: Developers
    Programming Language :: Python :: 3
    Programming Language :: Python :: 3 :: Only
    Topic :: Software Development
    Topic :: Utilities

keywords =
    open source
    license expression
    license
    spdx
    boolean
    parse expression
    normalize expression
    compare expression
    licence

license_files =
    apache-2.0.LICENSE
    NOTICE
    AUTHORS.rst
    CHANGELOG.rst
    CODE_OF_CONDUCT.rst
    README.rst

[options]
python_requires = >=3.9

package_dir =
    =src
packages = find:
include_package_data = true
zip_safe = false

setup_requires = setuptools_scm[toml] >= 4

<<<<<<< HEAD
python_requires = >=3.9
=======
>>>>>>> c1002c2e

install_requires =
    boolean.py >= 4.0


[options.packages.find]
where = src


[options.extras_require]
dev =
    pytest >= 7.0.1
    pytest-xdist >= 2
<<<<<<< HEAD
    # do not use this as this triggers a bug
    # in setuptools_scm:aboutcode-toolkit >= 6.0.0
=======
    aboutcode-toolkit >= 7.0.2
>>>>>>> c1002c2e
    twine
    ruff
    Sphinx>=5.0.2
    sphinx-rtd-theme>=1.0.0
    sphinxcontrib-apidoc >= 0.4.0
    sphinx-reredirects >= 0.1.2
    doc8>=0.11.2
    sphinx-autobuild
    sphinx-rtd-dark-mode>=1.3.0
    sphinx-copybutton<|MERGE_RESOLUTION|>--- conflicted
+++ resolved
@@ -50,11 +50,6 @@
 
 setup_requires = setuptools_scm[toml] >= 4
 
-<<<<<<< HEAD
-python_requires = >=3.9
-=======
->>>>>>> c1002c2e
-
 install_requires =
     boolean.py >= 4.0
 
@@ -67,12 +62,8 @@
 dev =
     pytest >= 7.0.1
     pytest-xdist >= 2
-<<<<<<< HEAD
     # do not use this as this triggers a bug
     # in setuptools_scm:aboutcode-toolkit >= 6.0.0
-=======
-    aboutcode-toolkit >= 7.0.2
->>>>>>> c1002c2e
     twine
     ruff
     Sphinx>=5.0.2
