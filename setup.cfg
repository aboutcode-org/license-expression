--- conflicted
+++ resolved
@@ -68,17 +68,11 @@
     isort
 
 docs =
-<<<<<<< HEAD
-    Sphinx == 5.1.0
-    sphinx-rtd-theme >= 0.5.0
-    sphinxcontrib-apidoc >= 0.3.0
-    doc8 >= 0.8.1
-=======
     Sphinx>=5.0.2
     sphinx-rtd-theme>=1.0.0
+    sphinxcontrib-apidoc >= 0.4.0
     sphinx-reredirects >= 0.1.2
     doc8>=0.11.2
     sphinx-autobuild
     sphinx-rtd-dark-mode>=1.3.0
     sphinx-copybutton
->>>>>>> af7e542a
