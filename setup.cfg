--- conflicted
+++ resolved
@@ -46,11 +46,7 @@
 
 setup_requires = setuptools_scm[toml] >= 4
 
-<<<<<<< HEAD
-python_requires = >=3.6
-=======
 python_requires = >=3.7
->>>>>>> 1205bc08
 
 install_requires =
     boolean.py >= 4.0
@@ -64,13 +60,9 @@
 testing =
     pytest >= 6, != 7.0.0
     pytest-xdist >= 2
-<<<<<<< HEAD
     # do not use this as this triggers a bug
     # in setuptools_scm:aboutcode-toolkit >= 6.0.0
-=======
-    aboutcode-toolkit >= 7.0.2
     twine
->>>>>>> 1205bc08
     black
     isort
 
