--- conflicted
+++ resolved
@@ -1,31 +1,16 @@
 [metadata]
-<<<<<<< HEAD
-license_files =
-    apache-2.0.LICENSE
-    NOTICE
-    AUTHORS.rst
-    CHANGELOG.rst
 name = license-expression
-author = nexB. Inc. and others
-author_email = info@aboutcode.org
-=======
-name = skeleton
->>>>>>> d35d4fee
 license = Apache-2.0
 
 # description must be on ONE line https://github.com/pypa/setuptools/issues/1390
 description = license-expression is a comprehensive utility library to parse, compare, simplify and normalize license expressions (such as SPDX license expressions) using boolean logic.
 long_description = file:README.rst
-<<<<<<< HEAD
+long_description_content_type = text/x-rst
 url = https://github.com/nexB/license-expression
-=======
-long_description_content_type = text/x-rst
-url = https://github.com/nexB/skeleton
 
 author = nexB. Inc. and others
 author_email = info@aboutcode.org
 
->>>>>>> d35d4fee
 classifiers =
     Development Status :: 5 - Production/Stable
     Intended Audience :: Developers
@@ -33,7 +18,7 @@
     Programming Language :: Python :: 3 :: Only
     Topic :: Software Development
     Topic :: Utilities
-<<<<<<< HEAD
+
 keywords = 
     open source
     license expression
@@ -44,11 +29,6 @@
     normalize expression
     compare expression
     licence
-=======
-
-keywords =
-    utilities
->>>>>>> d35d4fee
 
 license_files =
     apache-2.0.LICENSE
@@ -62,17 +42,13 @@
 packages = find:
 include_package_data = true
 zip_safe = false
-<<<<<<< HEAD
-install_requires =
-    boolean.py >= 3.6
-=======
 
->>>>>>> d35d4fee
 setup_requires = setuptools_scm[toml] >= 4
 
 python_requires = >=3.6.*
 
 install_requires =
+    boolean.py >= 3.6
 
 
 [options.packages.find]
