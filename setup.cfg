[metadata]
name = license-expression
license = Apache-2.0

# description must be on ONE line https://github.com/pypa/setuptools/issues/1390
description = license-expression is a comprehensive utility library to parse, compare, simplify and normalize license expressions (such as SPDX license expressions) using boolean logic.
long_description = file:README.rst
long_description_content_type = text/x-rst
url = https://github.com/nexB/license-expression

author = nexB. Inc. and others
author_email = info@aboutcode.org

classifiers =
    Development Status :: 5 - Production/Stable
    Intended Audience :: Developers
    Programming Language :: Python :: 3
    Programming Language :: Python :: 3 :: Only
    Topic :: Software Development
    Topic :: Utilities

keywords = 
    open source
    license expression
    license
    spdx
    boolean
    parse expression
    normalize expression
    compare expression
    licence

license_files =
    apache-2.0.LICENSE
    NOTICE
    AUTHORS.rst
    CHANGELOG.rst
    CODE_OF_CONDUCT.rst

[options]
package_dir =
    =src
packages = find:
include_package_data = true
zip_safe = false

setup_requires = setuptools_scm[toml] >= 4

python_requires = >=3.7

install_requires =
    boolean.py >= 4.0


[options.packages.find]
where = src


[options.extras_require]
testing =
    pytest >= 6, != 7.0.0
    pytest-xdist >= 2
<<<<<<< HEAD
    # do not use this as this triggers a bug
    # in setuptools_scm:aboutcode-toolkit >= 6.0.0
=======
    aboutcode-toolkit >= 7.0.2
    pycodestyle >= 2.8.0
>>>>>>> 8d205ef6
    twine
    black
    isort

docs =
    Sphinx == 6.2.1
    sphinx-rtd-theme >= 0.5.0
    sphinxcontrib-apidoc >= 0.3.0
    doc8 >= 0.8.1<|MERGE_RESOLUTION|>--- conflicted
+++ resolved
@@ -60,13 +60,8 @@
 testing =
     pytest >= 6, != 7.0.0
     pytest-xdist >= 2
-<<<<<<< HEAD
     # do not use this as this triggers a bug
     # in setuptools_scm:aboutcode-toolkit >= 6.0.0
-=======
-    aboutcode-toolkit >= 7.0.2
-    pycodestyle >= 2.8.0
->>>>>>> 8d205ef6
     twine
     black
     isort
